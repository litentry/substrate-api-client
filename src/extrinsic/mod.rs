/*
   Copyright 2019 Supercomputing Systems AG

   Licensed under the Apache License, Version 2.0 (the "License");
   you may not use this file except in compliance with the License.
   You may obtain a copy of the License at

       http://www.apache.org/licenses/LICENSE-2.0

   Unless required by applicable law or agreed to in writing, software
   distributed under the License is distributed on an "AS IS" BASIS,
   WITHOUT WARRANTIES OR CONDITIONS OF ANY KIND, either express or implied.
   See the License for the specific language governing permissions and
   limitations under the License.

*/

//! Offers macros that build extrinsics for custom runtime modules based on the metadata.
//! Additionally, some predefined extrinsics for common runtime modules are implemented.

#[cfg(feature = "std")]
pub extern crate codec;
#[cfg(feature = "std")]
pub extern crate log;

pub mod balances;
<<<<<<< HEAD
pub mod litentry;
=======
pub mod contract;
pub mod xt_primitives;

>>>>>>> 3f8dc601

/// Generates the extrinsic's call field for a given module and call passed as &str
/// # Arguments
///
/// * 'node_metadata' - This crate's parsed node metadata as field of the API.
/// * 'module' - Module name as &str for which the call is composed.
/// * 'call' - Call name as &str
/// * 'args' - Optional sequence of arguments of the call. They are not checked against the metadata.
/// As of now the user needs to check himself that the correct arguments are supplied.
#[macro_export]
macro_rules! compose_call {
($node_metadata: expr, $module: expr, $call_name: expr $(, $args: expr) *) => {
        {
            let mut meta = $node_metadata;
            meta.retain(|m| !m.calls.is_empty());

            let module_index = meta
            .iter().position(|m| m.name == $module).expect("Module not found in Metadata");

            let call_index = meta[module_index].calls
            .iter().position(|c| c.name == $call_name).expect("Call not found in Module");

            ([module_index as u8, call_index as u8] $(, ($args)) *)
        }
    };
}

/// Generates an Unchecked extrinsic for a given call
/// # Arguments
///
/// * 'signer' - AccountKey that is used to sign the extrinsic.
/// * 'call' - call as returned by the compose_call! macro or via substrate's call enums.
/// * 'nonce' - signer's account nonce: u32
/// * 'genesis_hash' - sr-primitives::Hash256/[u8; 32].
/// * 'runtime_spec_version' - RuntimeVersion.spec_version/u32
#[macro_export]
macro_rules! compose_extrinsic_offline {
    ($signer: expr,
    $call: expr,
    $nonce: expr,
    $genesis_hash: expr,
    $runtime_spec_version: expr) => {{
        use crate::extrinsic::xt_primitives::*;

        let extra = GenericExtra::new($nonce);
        let raw_payload = SignedPayload::from_raw(
            $call,
            extra.clone(),
            (
                $runtime_spec_version,
                $genesis_hash,
                $genesis_hash,
                (),
                (),
                (),
            ),
        );

        let signature = raw_payload.using_encoded(|payload| $signer.sign(payload));

        UncheckedExtrinsicV3 {
            signature: Some((GenericAddress::from($signer.public()), signature, extra)),
            function: $call,
        }
    }};
}

/// Generates an Unchecked extrinsic for a given module and call passed as a &str.
/// # Arguments
///
/// * 'api' - This instance of API. If the *signer* field is not set, an unsigned extrinsic will be generated.
/// * 'module' - Module name as &str for which the call is composed.
/// * 'call' - Call name as &str
/// * 'args' - Optional sequence of arguments of the call. They are not checked against the metadata.
/// As of now the user needs to check himself that the correct arguments are supplied.

#[macro_export]
#[cfg(feature = "std")]
macro_rules! compose_extrinsic {
	($api: expr,
	$module: expr,
	$call: expr
	$(, $args: expr) *) => {
		{
            use crate::extrinsic::codec::Compact;
            use crate::extrinsic::log::info;
            use crate::extrinsic::xt_primitives::*;

            info!("Composing generic extrinsic for module {:?} and call {:?}", $module, $call);
            let call = $crate::compose_call!($api.metadata.clone(), $module, $call $(, ($args)) *);

            if let Some(signer) = $api.signer.clone() {
                $crate::compose_extrinsic_offline!(
                    signer,
                    call.clone(),
                    $api.get_nonce().unwrap(),
                    $api.genesis_hash,
                    $api.runtime_version.spec_version
                )
            } else {
                UncheckedExtrinsicV3 {
                    signature: None,
                    function: call.clone(),
                }
            }
		}
    };
}

#[cfg(test)]
mod tests {
    use codec::{Compact, Encode};
    use node_primitives::Balance;

    use xt_primitives::*;

    use crate::crypto::*;
    use crate::extrinsic::balances::{BALANCES_MODULE, BALANCES_TRANSFER};
    use crate::Api;

    use super::*;

    fn test_api() -> Api {
        let node_ip = "127.0.0.1";
        let node_port = "9944";
        let url = format!("{}:{}", node_ip, node_port);
        println!("Interacting with node on {}", url);
        Api::new(format!("ws://{}", url))
    }

    #[test]
    fn call_from_meta_data_works() {
        let api = test_api();

        let balance_module_index = 5u8;
        let balance_transfer_index = 0u8;

        let amount = Balance::from(42 as u128);
        let to = AccountKey::public_from_suri("//Alice", Some(""), CryptoKind::Sr25519);

        let my_call = (
            [balance_module_index, balance_transfer_index],
            GenericAddress::from(to.clone()),
            Compact(amount),
        )
            .encode();
        let transfer_fn = compose_call!(
            api.metadata.clone(),
            BALANCES_MODULE,
            BALANCES_TRANSFER,
            GenericAddress::from(to),
            Compact(amount)
        )
        .encode();
        assert_eq!(my_call, transfer_fn);
    }
}<|MERGE_RESOLUTION|>--- conflicted
+++ resolved
@@ -24,13 +24,9 @@
 pub extern crate log;
 
 pub mod balances;
-<<<<<<< HEAD
 pub mod litentry;
-=======
 pub mod contract;
 pub mod xt_primitives;
-
->>>>>>> 3f8dc601
 
 /// Generates the extrinsic's call field for a given module and call passed as &str
 /// # Arguments
