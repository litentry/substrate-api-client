[package]
name = "substrate-api-client"
version = "0.6.0"
authors = ["Supercomputing Systems AG <info@scs.ch>"]
license = "Apache-2.0"
edition = "2021"

[workspace]
members = [
    ".",
    "compose-macros",
    "client-keystore",
    "node-api",
    "test-no-std",
]

[dependencies]
hex = { version = "0.4.3", default-features = false, features = ["alloc"] }
log = { version = "0.4.14", optional = true }
#TODO get from parity when our changes are accepted
metadata = { version = "15.0.0", default-features = false, git = "https://github.com/integritee-network/frame-metadata", package = "frame-metadata", features = ["v14", "full_derive"] }
#metadata = { version = "15.0.0", default-features = false, package = "frame-metadata", features = ["v14"] }
codec = { package = "parity-scale-codec", version = "3.0.0", default-features = false, features = ['derive'] }
primitive-types = { version = "0.11.1", optional = true, features = ["codec"] }
serde = { version = "1.0.136", optional = true, features = ["derive"] }
serde_json = { version = "1.0.79", optional = true }
thiserror = { version = "1.0.30", optional = true }
ws = { version = "0.9.2", optional = true, features = ["ssl"] }

# Substrate dependencies
<<<<<<< HEAD
sp-core = { version = "6.0.0", default-features = false, features = ["full_crypto"], git = "https://github.com/paritytech/substrate.git", branch = "polkadot-v0.9.29" }
sp-version = { version = "5.0.0-dev", optional = true, git = "https://github.com/paritytech/substrate.git", package = "sp-version" , branch = "polkadot-v0.9.29" }
balances = { version = "4.0.0-dev", optional = true, git = "https://github.com/paritytech/substrate.git", package = "pallet-balances" , branch = "polkadot-v0.9.29" }
staking = { version = "4.0.0-dev", optional = true, git = "https://github.com/paritytech/substrate.git", package = "pallet-staking" , branch = "polkadot-v0.9.29" }
system = { version = "4.0.0-dev", optional = true, git = "https://github.com/paritytech/substrate.git", package = "frame-system" , branch = "polkadot-v0.9.29" }
transaction-payment = { version = "4.0.0-dev", optional = true, git = "https://github.com/paritytech/substrate.git", package = "pallet-transaction-payment" , branch = "polkadot-v0.9.29" }
sp-rpc = { version = "6.0.0", optional = true, git = "https://github.com/paritytech/substrate.git", branch = "polkadot-v0.9.29" }
sp-runtime = { version = "6.0.0", default-features = false, git = "https://github.com/paritytech/substrate.git", branch = "polkadot-v0.9.29" }
support = { version = "4.0.0-dev", default-features = false, git = "https://github.com/paritytech/substrate.git", package = "frame-support", branch = "polkadot-v0.9.29" }
sp-std = { version = "4.0.0-dev", default-features = false, git = "https://github.com/paritytech/substrate.git", branch = "polkadot-v0.9.29" }
=======
balances = { version = "4.0.0-dev", optional = true, git = "https://github.com/paritytech/substrate.git", branch = "master", package = "pallet-balances" }
sp-core = { version = "6.0.0", default-features = false, features = ["full_crypto"], git = "https://github.com/paritytech/substrate.git", branch = "master" }
sp-rpc = { version = "6.0.0", optional = true, git = "https://github.com/paritytech/substrate.git", branch = "master" }
sp-runtime = { version = "6.0.0", default-features = false, git = "https://github.com/paritytech/substrate.git", branch = "master" }
sp-std = { version = "4.0.0-dev", default-features = false, git = "https://github.com/paritytech/substrate.git", branch = "master" }
sp-version = { version = "5.0.0-dev", optional = true, git = "https://github.com/paritytech/substrate.git", branch = "master", package = "sp-version" }
staking = { version = "4.0.0-dev", optional = true, git = "https://github.com/paritytech/substrate.git", branch = "master", package = "pallet-staking" }
support = { version = "4.0.0-dev", default-features = false, git = "https://github.com/paritytech/substrate.git", package = "frame-support", branch = "master" }
system = { version = "4.0.0-dev", optional = true, git = "https://github.com/paritytech/substrate.git", branch = "master", package = "frame-system" }
transaction-payment = { version = "4.0.0-dev", optional = true, git = "https://github.com/paritytech/substrate.git", branch = "master", package = "pallet-transaction-payment" }
>>>>>>> c6f47e90

sp-runtime-interface = { version = "6.0.0", default-features = false, git = "https://github.com/paritytech/substrate.git", branch = "polkadot-v0.9.29" }

# local deps
ac-compose-macros = { path = "compose-macros", default-features = false }
ac-node-api = { path = "node-api", default-features = false }
ac-primitives = { path = "primitives", default-features = false }

[dev-dependencies]
env_logger = "0.9.0"
node-template-runtime = { git = "https://github.com/paritytech/substrate.git", branch = "polkadot-v0.9.29" }
sp-keyring = { version = "6.0.0", git = "https://github.com/paritytech/substrate.git", branch = "polkadot-v0.9.29" }
clap = { version = "2.33", features = ["yaml"] }
wabt = "0.10.0"


[features]
default = ["std", "ws-client"]
# To support `no_std` builds in non-32 bit environments.
disable_target_static_assertions = [
    "sp-runtime-interface/disable_target_static_assertions",
]
std = [
    "sp-core/std",
    "codec/std",
    "metadata/std",
    "sp-version",
    "balances",
    "system",
    "sp-runtime/std",
    "support/std",
    "sp-std/std",
    "serde/std",
    "serde_json",
    "log",
    "hex/std",
    "primitive-types",
    "thiserror",
    "sp-rpc",
    "sp-runtime-interface/std",
    "transaction-payment/std",
    # local deps
    "ac-compose-macros/std",
    "ac-node-api/std",
    "ac-primitives/std",
]
ws-client = ["ws"]
staking-xt = ["std", "staking"]

<<<<<<< HEAD
=======
# Remove when fixed: https://github.com/scs/substrate-api-client/issues/286
>>>>>>> c6f47e90
[patch.crates-io]
ed25519-zebra = { git = "https://github.com/ZcashFoundation/ed25519-zebra", branch = "main" }<|MERGE_RESOLUTION|>--- conflicted
+++ resolved
@@ -28,29 +28,16 @@
 ws = { version = "0.9.2", optional = true, features = ["ssl"] }
 
 # Substrate dependencies
-<<<<<<< HEAD
+balances = { version = "4.0.0-dev", optional = true, git = "https://github.com/paritytech/substrate.git", package = "pallet-balances" , branch = "polkadot-v0.9.29" }
 sp-core = { version = "6.0.0", default-features = false, features = ["full_crypto"], git = "https://github.com/paritytech/substrate.git", branch = "polkadot-v0.9.29" }
+sp-rpc = { version = "6.0.0", optional = true, git = "https://github.com/paritytech/substrate.git", branch = "polkadot-v0.9.29" }
+sp-runtime = { version = "6.0.0", default-features = false, git = "https://github.com/paritytech/substrate.git", branch = "polkadot-v0.9.29" }
+sp-std = { version = "4.0.0-dev", default-features = false, git = "https://github.com/paritytech/substrate.git", branch = "polkadot-v0.9.29" }
 sp-version = { version = "5.0.0-dev", optional = true, git = "https://github.com/paritytech/substrate.git", package = "sp-version" , branch = "polkadot-v0.9.29" }
-balances = { version = "4.0.0-dev", optional = true, git = "https://github.com/paritytech/substrate.git", package = "pallet-balances" , branch = "polkadot-v0.9.29" }
 staking = { version = "4.0.0-dev", optional = true, git = "https://github.com/paritytech/substrate.git", package = "pallet-staking" , branch = "polkadot-v0.9.29" }
+support = { version = "4.0.0-dev", default-features = false, git = "https://github.com/paritytech/substrate.git", package = "frame-support", branch = "polkadot-v0.9.29" }
 system = { version = "4.0.0-dev", optional = true, git = "https://github.com/paritytech/substrate.git", package = "frame-system" , branch = "polkadot-v0.9.29" }
 transaction-payment = { version = "4.0.0-dev", optional = true, git = "https://github.com/paritytech/substrate.git", package = "pallet-transaction-payment" , branch = "polkadot-v0.9.29" }
-sp-rpc = { version = "6.0.0", optional = true, git = "https://github.com/paritytech/substrate.git", branch = "polkadot-v0.9.29" }
-sp-runtime = { version = "6.0.0", default-features = false, git = "https://github.com/paritytech/substrate.git", branch = "polkadot-v0.9.29" }
-support = { version = "4.0.0-dev", default-features = false, git = "https://github.com/paritytech/substrate.git", package = "frame-support", branch = "polkadot-v0.9.29" }
-sp-std = { version = "4.0.0-dev", default-features = false, git = "https://github.com/paritytech/substrate.git", branch = "polkadot-v0.9.29" }
-=======
-balances = { version = "4.0.0-dev", optional = true, git = "https://github.com/paritytech/substrate.git", branch = "master", package = "pallet-balances" }
-sp-core = { version = "6.0.0", default-features = false, features = ["full_crypto"], git = "https://github.com/paritytech/substrate.git", branch = "master" }
-sp-rpc = { version = "6.0.0", optional = true, git = "https://github.com/paritytech/substrate.git", branch = "master" }
-sp-runtime = { version = "6.0.0", default-features = false, git = "https://github.com/paritytech/substrate.git", branch = "master" }
-sp-std = { version = "4.0.0-dev", default-features = false, git = "https://github.com/paritytech/substrate.git", branch = "master" }
-sp-version = { version = "5.0.0-dev", optional = true, git = "https://github.com/paritytech/substrate.git", branch = "master", package = "sp-version" }
-staking = { version = "4.0.0-dev", optional = true, git = "https://github.com/paritytech/substrate.git", branch = "master", package = "pallet-staking" }
-support = { version = "4.0.0-dev", default-features = false, git = "https://github.com/paritytech/substrate.git", package = "frame-support", branch = "master" }
-system = { version = "4.0.0-dev", optional = true, git = "https://github.com/paritytech/substrate.git", branch = "master", package = "frame-system" }
-transaction-payment = { version = "4.0.0-dev", optional = true, git = "https://github.com/paritytech/substrate.git", branch = "master", package = "pallet-transaction-payment" }
->>>>>>> c6f47e90
 
 sp-runtime-interface = { version = "6.0.0", default-features = false, git = "https://github.com/paritytech/substrate.git", branch = "polkadot-v0.9.29" }
 
@@ -100,9 +87,6 @@
 ws-client = ["ws"]
 staking-xt = ["std", "staking"]
 
-<<<<<<< HEAD
-=======
 # Remove when fixed: https://github.com/scs/substrate-api-client/issues/286
->>>>>>> c6f47e90
 [patch.crates-io]
 ed25519-zebra = { git = "https://github.com/ZcashFoundation/ed25519-zebra", branch = "main" }