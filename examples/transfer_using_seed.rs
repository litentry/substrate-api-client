--- conflicted
+++ resolved
@@ -21,14 +21,7 @@
 	sr25519,
 };
 use sp_runtime::MultiAddress;
-
-#[cfg(feature = "ws-client")]
-use substrate_api_client::rpc::WsRpcClient;
-
-#[cfg(feature = "tungstenite-client")]
-use substrate_api_client::rpc::TungsteniteRpcClient;
-
-use substrate_api_client::{Api, AssetTipExtrinsicParams, XtStatus};
+use substrate_api_client::{rpc::WsRpcClient, Api, AssetTipExtrinsicParams, XtStatus};
 
 fn main() {
 	env_logger::init();
@@ -41,17 +34,8 @@
 	println!("signer account: {}", alice.public().to_ss58check());
 
 	// Initialize api and set the signer (sender) that is used to sign the extrinsics.
-	#[cfg(feature = "ws-client")]
 	let client = WsRpcClient::new("ws://127.0.0.1:9944");
-<<<<<<< HEAD
-
-	#[cfg(feature = "tungstenite-client")]
-	let client = TungsteniteRpcClient::new("ws://127.0.0.1:9944", 100);
-
-	let mut api = Api::<_, _, AssetTipExtrinsicParams>::new(client).unwrap();
-=======
 	let mut api = Api::<_, _, AssetTipExtrinsicParams<Runtime>, Runtime>::new(client).unwrap();
->>>>>>> a92f2ca8
 	api.set_signer(alice.clone());
 
 	// Bob
